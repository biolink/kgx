--- conflicted
+++ resolved
@@ -10,12 +10,8 @@
 from kgx.cli import cli, get_input_file_types, graph_summary, get_report_format_types
 from tests import RESOURCE_DIR, TARGET_DIR
 from tests.unit import (
-<<<<<<< HEAD
     clean_database,
-=======
->>>>>>> 655bc00e
     check_container,
-    clean_slate,
     CONTAINER_NAME,
     DEFAULT_NEO4J_URL,
     DEFAULT_NEO4J_USERNAME,
@@ -378,7 +374,7 @@
 @pytest.mark.skipif(
     not check_container(), reason=f"Container {CONTAINER_NAME} is not running"
 )
-def test_neo4j_download_wrapper(clean_slate):
+def test_neo4j_download_wrapper(clean_database):
     output = os.path.join(TARGET_DIR, "neo_download2")
     runner = CliRunner()
     result = runner.invoke(
@@ -424,7 +420,7 @@
 @pytest.mark.skipif(
     not check_container(), reason=f"Container {CONTAINER_NAME} is not running"
 )
-def test_neo4j_upload_wrapper(clean_slate):
+def test_neo4j_upload_wrapper(clean_database):
     inputs = [
         os.path.join(RESOURCE_DIR, "graph_nodes.tsv"),
         os.path.join(RESOURCE_DIR, "graph_edges.tsv"),
@@ -448,7 +444,7 @@
 @pytest.mark.skipif(
     not check_container(), reason=f"Container {CONTAINER_NAME} is not running"
 )
-def test_neo4j_upload_wrapper_error(clean_slate):
+def test_neo4j_upload_wrapper_error(clean_database):
     runner = CliRunner()
     result = runner.invoke(
         cli,
