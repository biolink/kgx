from sys import stderr

import pytest

from kgx.validator import Validator


@pytest.mark.parametrize("prefix", ["GO", "HP", "MONDO", "HGNC", "UniProtKB"])
def test_get_all_prefixes(prefix):
    """
    Test get_all_prefixes in Validator.
    """
    validator = Validator.get_the_validator()
    validator.clear_errors()
    prefixes = validator.get_all_prefixes()
    assert prefix in prefixes


@pytest.mark.parametrize("property", ["id", "category"])
def test_get_required_node_properties(property):
    """
    Test get_required_node_properties in Validator.
    """
    validator = Validator.get_the_validator()
    validator.clear_errors()
    properties = validator.get_required_node_properties()
    assert property in properties


<<<<<<< HEAD
@pytest.mark.parametrize("property", ["id", "subject", "object", "predicate"])
=======
@pytest.mark.parametrize("property", ["subject", "object", "predicate"])
>>>>>>> 655bc00e
def test_get_required_edge_properties(property):
    """
    Test get_required_edge_properties in Validator.
    """
    validator = Validator.get_the_validator()
    validator.clear_errors()
    properties = validator.get_required_edge_properties()
    assert property in properties


@pytest.mark.parametrize(
    "query",
    [
        ("A:123", {}, False),
        ("A:123", {"id": "A:123"}, False),
        ("A:123", {"id": "A:123", "name": "Node A:123"}, False),
        (
            "A:123",
            {"id": "A:123", "name": "Node A:123", "category": ["biolink:NamedThing"]},
            True,
        ),
    ],
)
def test_validate_node_properties(query):
    """
    Test validate_node_properties in Validator.
    """
    validator = Validator.get_the_validator()
    validator.clear_errors()
    required_properties = validator.get_required_node_properties()
    validator.validate_node_properties(query[0], query[1], required_properties)
    assert (len(validator.get_errors()) == 0) == query[2]


@pytest.mark.parametrize(
    "query",
    [
        ("A:123", "X:1", {}, False),
        ("A:123", "X:1", {"predicate": "biolink:related_to"}, False),
        (
            "A:123",
            "X:1",
            {"subject": "A:123", "predicate": "biolink:related_to"},
            False,
        ),
        (
            "A:123",
            "X:1",
            {"subject": "A:123", "object": "X:1", "predicate": "biolink:related_to"},
            False,
        ),
        (
            "A:123",
            "X:1",
            {
                "id": "A:123-biolink:related_to-X:1",
                "subject": "A:123",
                "object": "X:1",
                "predicate": "biolink:related_to",
                "category": ["biolink:Association"],
            },
            True,
        ),
        (
            "A:123",
            "X:1",
            {
                "id": "Edge A-X",
                "subject": "A:123",
                "object": "X:1",
                "predicate": "biolink:related_to",
                "category": ["biolink:Association"],
            },
            True,
        ),
    ],
)
def test_validate_edge_properties(query):
    """
    Test validate_edge_properties in Validator.
    """
    validator = Validator.get_the_validator()
    validator.clear_errors()
    required_properties = validator.get_required_edge_properties()
    validator.validate_edge_properties(
        query[0], query[1], query[2], required_properties
    )
    
    # Dump a report to stderr ... will be a JSON document now
    print("\n*** validator error log:", file=stderr)
    validator.write_report()
    
    assert (len(validator.get_errors()) == 0) == query[3]


@pytest.mark.parametrize(
    "query",
    [
        (
            "A:123",
            {"id": "A:123", "name": "Node A:123", "category": ["biolink:NamedThing"]},
            True,
        ),
        (
            "A:123",
            {"id": "A:123", "name": "Node A:123", "category": "biolink:NamedThing"},
            False,
        ),
        (
            "A:123",
            {"id": "A:123", "name": ["Node A:123"], "category": "biolink:NamedThing"},
            False,
        ),
        (
            "A:123",
            {
                "id": "A:123",
                "name": "Node A:123",
                "category": ["biolink:NamedThing"],
                "publications": "PMID:789",
            },
            False,
        ),
        (
            "A:123",
            {
                "id": "A:123",
                "name": "Node A:123",
                "category": ["biolink:NamedThing"],
                "publications": ["PMID:789"],
            },
            True,
        ),
    ],
)
def test_validate_node_property_types(query):
    """
    Test validate_node_property_types in Validator.
    """
    validator = Validator.get_the_validator()
    validator.clear_errors()
    validator.validate_node_property_types(query[0], query[1])
    assert (len(validator.get_errors()) == 0) == query[2]


@pytest.mark.parametrize(
    "query",
    [
        (
            "A:123",
            "X:1",
            {
                "id": "A:123-biolink:related_to-X:1",
                "subject": "A:123",
                "object": "X:1",
                "predicate": "biolink:related_to",
            },
            True,
        ),
        (
            "A:123",
            "X:1",
            {
                "id": "A:123-biolink:related_to-X:1",
                "subject": "A:123",
                "object": "X:1",
                "predicate": ["biolink:related_to"],
            },
            False,
        ),
        (
            "A:123",
            "X:1",
            {
                "id": "A:123-biolink:related_to-X:1",
                "subject": ["A:123"],
                "object": "X:1",
                "predicate": "biolink:related_to",
            },
            False,
        ),
    ],
)
def test_validate_edge_property_types(query):
    """
    Test validate_edge_property_types in Validator.
    """
    validator = Validator.get_the_validator()
    validator.clear_errors()
    validator.validate_edge_property_types(query[0], query[1], query[2])
    assert (len(validator.get_errors()) == 0) == query[3]


@pytest.mark.parametrize(
    "query",
    [
        (
            "HGNC:123",
            {
                "id": "HGNC:123",
                "name": "Node HGNC:123",
                "category": ["biolink:NamedThing"],
            },
            True,
        ),
        (
            "HGNC_123",
            {
                "id": "HGNC_123",
                "name": "Node HGNC_123",
                "category": ["biolink:NamedThing"],
            },
            False,
        ),
        (
            "A:123",
            {"id": "A:123", "name": "Node A:123", "category": ["biolink:NamedThing"]},
            False,
        ),
    ],
)
def test_validate_node_property_values(query):
    """
    Test validate_node_property_values in Validator.
    """
    validator = Validator.get_the_validator()
    validator.clear_errors()
    validator.validate_node_property_values(query[0], query[1])
    assert (len(validator.get_errors()) == 0) == query[2]


@pytest.mark.parametrize(
    "query",
    [
        (
            "A:123",
            "X:1",
            {
                "id": "A:123-biolink:related_to-X:1",
                "subject": "A:123",
                "object": "X:1",
                "predicate": "biolink:related_to",
            },
            False,
        ),
        (
            "HGNC:123",
            "X:1",
            {
                "id": "HGNC:123-biolink:related_to-X:1",
                "subject": "A:123",
                "object": "X:1",
                "predicate": "biolink:related_to",
            },
            False,
        ),
        (
            "HGNC:123",
            "MONDO:1",
            {
                "id": "HGNC:123-biolink:related_to-MONDO:1",
                "subject": "A:123",
                "object": "X:1",
                "predicate": "biolink:related_to",
            },
            True,
        ),
        (
            "HGNC_123",
            "MONDO:1",
            {
                "id": "HGNC_123-biolink:related_to-MONDO:1",
                "subject": "A:123",
                "object": "X:1",
                "predicate": "biolink:related_to",
            },
            False,
        ),
    ],
)
def test_validate_edge_property_values(query):
    """
    Test validate_edge_property_values in Validator.
    """
    validator = Validator.get_the_validator()
    validator.clear_errors()
    validator.validate_edge_property_values(query[0], query[1], query[2])
    assert (len(validator.get_errors()) == 0) == query[3]


@pytest.mark.parametrize(
    "query",
    [
        (
            "HGNC:123",
            {
                "id": "HGNC:123",
                "name": "Node HGNC:123",
                "category": ["biolink:NamedThing"],
            },
            True,
        ),
        (
            "A:123",
            {
                "id": "A:123",
                "name": "Node A:123",
                "category": ["biolink:NamedThing", "biolink:Gene"],
            },
            True,
        ),
        (
            "A:123",
            {"id": "A:123", "name": "Node A:123", "category": ["NamedThing"]},
            True,
        ),
        ("A:123", {"id": "A:123", "name": "Node A:123", "category": ["Gene"]}, True),
        ("A:123", {"id": "A:123", "name": "Node A:123", "category": ["GENE"]}, False),
    ],
)
def test_validate_categories(query):
    """
    Test validate_categories in Validator.
    """
    validator = Validator.get_the_validator()
    validator.clear_errors()
    validator.validate_categories(query[0], query[1])
    assert (len(validator.get_errors()) == 0) == query[2]


@pytest.mark.parametrize(
    "query",
    [
        (
            "HGNC:123",
            "MONDO:1",
            {
                "id": "HGNC:123-biolink:related_to-MONDO:1",
                "subject": "A:123",
                "object": "X:1",
                "predicate": "biolink:related_to",
            },
            True,
        ),
        (
            "HGNC:123",
            "MONDO:1",
            {
                "id": "HGNC:123-biolink:related_to-MONDO:1",
                "subject": "A:123",
                "object": "X:1",
                "predicate": "related_to",
            },
            True,
        ),
        (
            "HGNC:123",
            "MONDO:1",
            {
                "id": "HGNC:123-biolink:related_to-MONDO:1",
                "subject": "A:123",
                "object": "X:1",
                "predicate": "related to",
            },
            False,
        ),
        (
            "HGNC:123",
            "MONDO:1",
            {
                "id": "HGNC:123-biolink:related_to-MONDO:1",
                "subject": "A:123",
                "object": "X:1",
                "predicate": "xyz",
            },
            False,
        ),
    ],
)
def test_validate_edge_label(query):
    """
    Test validate_edge_predicate in Validator.
    """
    validator = Validator.get_the_validator()
    validator.clear_errors()
    validator.validate_edge_predicate(query[0], query[1], dict(query[2]))
    assert (len(validator.get_errors()) == 0) == query[3]<|MERGE_RESOLUTION|>--- conflicted
+++ resolved
@@ -27,11 +27,7 @@
     assert property in properties
 
 
-<<<<<<< HEAD
-@pytest.mark.parametrize("property", ["id", "subject", "object", "predicate"])
-=======
 @pytest.mark.parametrize("property", ["subject", "object", "predicate"])
->>>>>>> 655bc00e
 def test_get_required_edge_properties(property):
     """
     Test get_required_edge_properties in Validator.
