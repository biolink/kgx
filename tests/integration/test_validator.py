--- conflicted
+++ resolved
@@ -1,10 +1,6 @@
 import os
 
-<<<<<<< HEAD
-from kgx.config import get_biolink_model_schema
-=======
 from kgx.utils.kgx_utils import get_toolkit
->>>>>>> 247e5f2a
 from kgx.validator import Validator
 from kgx.graph.nx_graph import NxGraph
 from kgx.transformer import Transformer
@@ -77,15 +73,6 @@
         object='UBERON:0000001',
         category=['biolink:Association'],
     )
-<<<<<<< HEAD
-    validator = Validator(
-        verbose=True,
-        schema=get_biolink_model_schema("1.8.2")
-    )
-    e = validator.validate(G)
-    print(validator.report(e))
-    assert len(e) == 0
-=======
     validator = Validator(verbose=True)
     Validator.set_biolink_model(version="1.8.2")
     e = validator.validate(G)
@@ -97,5 +84,4 @@
     Validator.set_biolink_model(version="1.8.2")
     default_tk = get_toolkit()
     validator_tk = Validator.get_toolkit()
-    assert(default_tk.get_model_version() != validator_tk.get_model_version())
->>>>>>> 247e5f2a
+    assert(default_tk.get_model_version() != validator_tk.get_model_version())