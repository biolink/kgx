--- conflicted
+++ resolved
@@ -315,32 +315,3 @@
    :inherited-members:
    :show-inheritance:
 ```
-<<<<<<< HEAD
-
-## kgx.source.sparql_source
-
-`SparqlSource` has yet to be implemented.
-
-In principle, `SparqlSource` should be able to read data from a local or remote SPARQL endpoint. 
-
-
-```eval_rst
-.. automodule:: kgx.source.sparql_source
-   :members:
-   :inherited-members:
-   :show-inheritance:
-```
-
-## kgx.source.trapi_source
-
-`TrapiSource` is responsible for reading data from TRAPI (Translator Reasoner API) JSON format and converting
-it into KGX format.  For more information on TRAPI source, see the TRAPI source [doc](trapi_source.md)  .
-
-```eval_rst
-.. automodule:: kgx.source.trapi_source
-   :members:
-   :inherited-members:
-   :show-inheritance:
-```
-=======
->>>>>>> 14882e47
