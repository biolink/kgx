--- conflicted
+++ resolved
@@ -6,20 +6,6 @@
 ```{toctree}
 :maxdepth: 1
 
-<<<<<<< HEAD
-   cli/index.md
-   graph
-   transformer
-   source
-   sink
-   validator
-   graph_operations/index.md
-   utilities/index.md
-   prefix_manager
-   curie_lookup_service
-   trapi_source
-   trapi_sink
-=======
 transformer.md
 source.md
 sink.md
@@ -30,5 +16,4 @@
 prefix_manager.md
 curie_lookup_service.md
 graph.md
->>>>>>> 14882e47
 ```