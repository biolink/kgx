--- conflicted
+++ resolved
@@ -1,16 +1,10 @@
 # Changelog
-<<<<<<< HEAD
 
-## 1.1.1 (2021-05-25)
-
-- Converted knowledge_map summary to new TRAPI 1.1 aligned meta_knowledge_graph format.
-=======
 ## 1.2.0 (2021-06-17)
 
 - Update BMT to 0.7.2
 - Update LinkML to 1.0.0
 - Pin some major release versions in requirements.txt
->>>>>>> 5307cef3
 
 ## 1.1.0 (2021-05-24)
 
