--- conflicted
+++ resolved
@@ -205,16 +205,8 @@
     # First, we instantiate a Validator() class (converted into a Callable class) as an Inspector ...
     # In the new "Inspector" design pattern, we need to instantiate it before the Transformer.
     #
-<<<<<<< HEAD
-
-    if biolink_release:
-        validator = Validator(schema=get_biolink_model_schema(biolink_release))
-    else:
-        validator = Validator()
-=======
     validator = Validator()
     Validator.set_biolink_model(biolink_release)
->>>>>>> 247e5f2a
 
     if stream:
         transformer = Transformer(stream=stream)
