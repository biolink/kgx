--- conflicted
+++ resolved
@@ -97,15 +97,9 @@
     report_format: str,
     stream: bool,
     graph_name: str,
-<<<<<<< HEAD
     node_facet_properties: Optional[List],
     edge_facet_properties: Optional[List],
     error_log: str = ''
-=======
-    node_facet_properties: Optional[Set],
-    edge_facet_properties: Optional[Set],
-    error_log: str = "",
->>>>>>> 47b07275
 ):
     """
     Loads and summarizes a knowledge graph from a set of input files.
