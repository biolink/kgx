import kgx
import click
from typing import List, Tuple, Optional, Set, Dict

from kgx.config import get_logger, get_config
from kgx.cli.cli_utils import (
    get_input_file_types,
    parse_source,
    apply_operations,
    graph_summary,
    validate,
    neo4j_download,
    neo4j_upload,
    transform,
    merge,
    summary_report_types,
    get_report_format_types,
)

log = get_logger()
config = get_config()


def error(msg):
    log.error(msg)
    quit()


@click.group()
@click.version_option(version=kgx.__version__, prog_name=kgx.__name__)
def cli():
    """
    Knowledge Graph Exchange CLI entrypoint.
    \f

    """
    pass


@cli.command(name='graph-summary')
@click.argument('inputs', required=True, type=click.Path(exists=True), nargs=-1)
@click.option(
    '--input-format',
    '-i',
    required=True,
    help=f'The input format. Can be one of {get_input_file_types()}',
)
@click.option('--input-compression', '-c', required=False, help='The input compression type')
@click.option('--output', '-o', required=True, type=click.Path(exists=False))
@click.option(
    '--report-type',
    '-r',
    required=False,
    type=str,
    help=f'The summary report type. Must be one of {tuple(summary_report_types.keys())}',
    default='kgx-map',
)
@click.option(
    '--report-format',
    '-f',
    help=f'The input format. Can be one of {get_report_format_types()}',
)
@click.option('--stream', '-s', is_flag=True, help='Parse input as a stream')
@click.option(
    '--graph-name',
    '-n',
    required=False,
    help="User specified name of graph being summarized (default: 'Graph')"
)
@click.option(
    '--node-facet-properties',
    required=False,
    multiple=True,
    help='A list of node properties from which to generate counts per value for those properties',
)
@click.option(
    '--edge-facet-properties',
    required=False,
    multiple=True,
    help='A list of edge properties from which to generate counts per value for those properties',
)
@click.option(
    '--error-log',
    '-l',
    required=False,
    type=click.Path(exists=False),
    help='File within which to report graph data parsing errors (default: "stderr")'
)
@click.option(
    '--infores-rewrite',
    required=False,
    multiple=True,
    help='A knowledge source InfoRes remapping specification (see documentation for meta knowledge graph summaries).'
)
def graph_summary_wrapper(
    inputs: List[str],
    input_format: str,
    input_compression: Optional[str],
    output: Optional[str],
    report_type: str,
    report_format: str,
    stream: bool,
    graph_name: str,
    node_facet_properties: Optional[Set],
    edge_facet_properties: Optional[Set],
    error_log: str = '',
    infores_rewrite: Optional[Tuple] = None
) -> Dict:
    """
    Loads and summarizes a knowledge graph from a set of input files.
    \f

    Parameters
    ----------
    inputs: List[str]
        Input file
    input_format: str
        Input file format
    input_compression: Optional[str]
        The input compression type
    output: Optional[str]
        Where to write the output (stdout, by default)
    report_type: str
        The summary report type
    report_format: Optional[str]
        The summary report format file types: 'yaml' or 'json'  (default is report_type specific)
    stream: bool
        Whether to parse input as a stream
<<<<<<< HEAD
    node_facet_properties: Optional[Set]
        A list of node properties from which to generate counts per value for those properties.
        For example, ``['provided_by']``
    edge_facet_properties: Optional[Set]
        A list of edge properties from which to generate counts per value for those properties.
        For example, ``['provided_by']``
=======
    graph_name: str
        User specified name of graph being summarized
    node_facet_properties: Optional[List]
        A list of node properties from which to generate counts per value for those properties. For example, ``['provided_by']``
    edge_facet_properties: Optional[List]
        A list of edge properties from which to generate counts per value for those properties. For example, ``['provided_by']``
>>>>>>> 9913b235
    error_log: str
        Where to write any graph processing error message (stderr, by default, for empty argument)
    infores_rewrite: Optional[Tuple]
            Optional argument is a Tuple value.  The presence of a Tuple signals an
            InfoRes rewrite of the knowledge source field values of node and edge data records.
            Currently only implemented in the meta-knowledge-graph mode (which see) of graph-summary.

    Returns
    -------
    Dict
        A dictionary with the graph stats
    """
    graph_summary(
        inputs,
        input_format,
        input_compression,
        output,
        report_type,
        report_format,
        stream,
        graph_name,
        node_facet_properties=list(node_facet_properties),
        edge_facet_properties=list(edge_facet_properties),
        error_log=error_log,
        infores_rewrite=infores_rewrite
    )


@cli.command(name='validate')
@click.argument('inputs', required=True, type=click.Path(exists=True), nargs=-1)
@click.option(
    '--input-format',
    '-i',
    required=True,
    help=f'The input format. Can be one of {get_input_file_types()}',
)
@click.option('--input-compression', '-c', required=False, help='The input compression type')
@click.option(
    '--output',
    '-o',
    required=False,
    type=click.Path(exists=False),
    help='File to write validation reports to',
)
@click.option('--stream', '-s', is_flag=True, help='Parse input as a stream')
@click.option('--biolink-release',
              '-b',
              required=False,
              help='Biolink Model Release (SemVer) used for validation (default: latest Biolink Model Toolkit version)'
)
def validate_wrapper(
        inputs: List[str],
        input_format: str,
        input_compression: str,
        output: str,
        stream: bool,
        biolink_release: str = None
):
    """
    Run KGX validator on an input file to check for Biolink Model compliance.
    \f

    Parameters
    ----------
    inputs: List[str]
        Input files
    input_format: str
        The input format
    input_compression: str
        The input compression type
    output: str
        Path to output file
    stream: bool
        Whether to parse input as a stream
    biolink_release: Optional[str]
        SemVer version of Biolink Model Release used for validation (default: latest Biolink Model Toolkit version)
    """
    validate(inputs, input_format, input_compression, output, stream, biolink_release)


@cli.command(name='neo4j-download')
@click.option(
    '--uri',
    '-l',
    required=True,
    type=str,
    help='Neo4j URI to download from. For example, https://localhost:7474',
)
@click.option('--username', '-u', required=True, type=str, help='Neo4j username')
@click.option('--password', '-p', required=True, type=str, help='Neo4j password')
@click.option('--output', '-o', required=True, type=click.Path(exists=False), help='Output')
@click.option(
    '--output-format',
    '-f',
    required=True,
    help=f'The output format. Can be one of {get_input_file_types()}',
)
@click.option('--output-compression', '-d', required=False, help='The output compression type')
@click.option('--stream', '-s', is_flag=True, help='Parse input as a stream')
@click.option(
    '--node-filters',
    '-n',
    required=False,
    type=click.Tuple([str, str]),
    multiple=True,
    help=f'Filters for filtering nodes from the input graph',
)
@click.option(
    '--edge-filters',
    '-e',
    required=False,
    type=click.Tuple([str, str]),
    multiple=True,
    help=f'Filters for filtering edges from the input graph',
)
def neo4j_download_wrapper(
    uri: str,
    username: str,
    password: str,
    output: str,
    output_format: str,
    output_compression: str,
    stream: bool,
    node_filters: Tuple,
    edge_filters: Tuple,
):
    """
    Download nodes and edges from Neo4j database.
    \f

    Parameters
    ----------
    uri: str
        Neo4j URI. For example, https://localhost:7474
    username: str
        Username for authentication
    password: str
        Password for authentication
    output: str
        Where to write the output (stdout, by default)
    output_format: str
        The output type (``tsv``, by default)
    output_compression: str
        The output compression type
    stream: bool
        Whether to parse input as a stream
    node_filters: Tuple[str, str]
        Node filters
    edge_filters: Tuple[str, str]
        Edge filters

    """
    neo4j_download(
        uri,
        username,
        password,
        output,
        output_format,
        output_compression,
        stream,
        node_filters,
        edge_filters,
    )


@cli.command(name='neo4j-upload')
@click.argument('inputs', required=True, type=click.Path(exists=True), nargs=-1)
@click.option(
    '--input-format',
    '-i',
    required=True,
    help=f'The input format. Can be one of {get_input_file_types()}',
)
@click.option('--input-compression', '-c', required=False, help='The input compression type')
@click.option(
    '--uri',
    '-l',
    required=True,
    type=str,
    help='Neo4j URI to upload to. For example, https://localhost:7474',
)
@click.option('--username', '-u', required=True, type=str, help='Neo4j username')
@click.option('--password', '-p', required=True, type=str, help='Neo4j password')
@click.option('--stream', '-s', is_flag=True, help='Parse input as a stream')
@click.option(
    '--node-filters',
    '-n',
    required=False,
    type=click.Tuple([str, str]),
    multiple=True,
    help=f'Filters for filtering nodes from the input graph',
)
@click.option(
    '--edge-filters',
    '-e',
    required=False,
    type=click.Tuple([str, str]),
    multiple=True,
    help=f'Filters for filtering edges from the input graph',
)
def neo4j_upload_wrapper(
    inputs: List[str],
    input_format: str,
    input_compression: str,
    uri: str,
    username: str,
    password: str,
    stream: bool,
    node_filters: Tuple[str, str],
    edge_filters: Tuple[str, str],
):
    """
    Upload a set of nodes/edges to a Neo4j database.
    \f

    Parameters
    ----------
    inputs: List[str]
        A list of files that contains nodes/edges
    input_format: str
        The input format
    input_compression: str
        The input compression type
    uri: str
        The full HTTP address for Neo4j database
    username: str
        Username for authentication
    password: str
        Password for authentication
    stream: bool
        Whether to parse input as a stream
    node_filters: Tuple[str, str]
        Node filters
    edge_filters: Tuple[str, str]
        Edge filters

    """
    neo4j_upload(
        inputs,
        input_format,
        input_compression,
        uri,
        username,
        password,
        stream,
        node_filters,
        edge_filters,
    )


@cli.command(name='transform')
@click.argument('inputs', required=False, type=click.Path(exists=True), nargs=-1)
@click.option(
    '--input-format',
    '-i',
    required=False,
    help=f'The input format. Can be one of {get_input_file_types()}',
)
@click.option('--input-compression', '-c', required=False, help='The input compression type')
@click.option('--output', '-o', required=False, type=click.Path(exists=False), help='Output')
@click.option(
    '--output-format',
    '-f',
    required=False,
    help=f'The output format. Can be one of {get_input_file_types()}',
)
@click.option('--output-compression', '-d', required=False, help='The output compression type')
@click.option('--stream', is_flag=True, help='Parse input as a stream')
@click.option(
    '--node-filters',
    '-n',
    required=False,
    type=click.Tuple([str, str]),
    multiple=True,
    help=f'Filters for filtering nodes from the input graph',
)
@click.option(
    '--edge-filters',
    '-e',
    required=False,
    type=click.Tuple([str, str]),
    multiple=True,
    help=f'Filters for filtering edges from the input graph',
)
@click.option('--transform-config', required=False, type=str, help=f'Transform config YAML')
@click.option(
    '--source', required=False, type=str, multiple=True, help='Source(s) from the YAML to process'
)
@click.option('--processes', '-p', required=False, type=int, default=1, help='Number of processes to use')
def transform_wrapper(
    inputs: List[str],
    input_format: str,
    input_compression: str,
    output: str,
    output_format: str,
    output_compression: str,
    stream: bool,
    node_filters: Tuple[str, str],
    edge_filters: Tuple[str, str],
    transform_config: str,
    source: List,
    processes: int,
):
    """
    Transform a Knowledge Graph from one serialization form to another.
    \f

    Parameters
    ----------
    inputs: List[str]
        A list of files that contains nodes/edges
    input_format: str
        The input format
    input_compression: str
        The input compression type
    output: str
        The output file
    output_format: str
        The output format
    output_compression: str
        The output compression typ
    stream: bool
        Wheter or not to stream
    node_filters: Tuple[str, str]
        Node input filters
    edge_filters: Tuple[str, str]
        Edge input filters
    transform_config: str
        Transform config YAML
    source: List
        A list of source(s) to load from the YAML
    processes: int
        Number of processes to use

    """
    transform(
        inputs,
        input_format=input_format,
        input_compression=input_compression,
        output=output,
        output_format=output_format,
        output_compression=output_compression,
        stream=stream,
        node_filters=node_filters,
        edge_filters=edge_filters,
        transform_config=transform_config,
        source=source,
        processes=processes,
    )


@cli.command(name='merge')
@click.option('--merge-config', required=True, type=str)
@click.option(
    '--source', required=False, type=str, multiple=True, help='Source(s) from the YAML to process'
)
@click.option(
    '--destination',
    required=False,
    type=str,
    multiple=True,
    help='Destination(s) from the YAML to process',
)
@click.option('--processes', '-p', required=False, type=int, default=1, help='Number of processes to use')
def merge_wrapper(merge_config: str, source: List, destination: List, processes: int):
    """
    Load nodes and edges from files and KGs, as defined in a config YAML, and merge them into a single graph.
    The merged graph can then be written to a local/remote Neo4j instance OR be serialized into a file.
    \f

    .. note::
        Everything here is driven by the ``merge-config`` YAML.

    Parameters
    ----------
    merge_config: str
        Merge config YAML
    source: List
        A list of source to load from the YAML
    destination: List
        A list of destination to write to, as defined in the YAML
    processes: int
        Number of processes to use

    """
    merge(merge_config, source, destination, processes)<|MERGE_RESOLUTION|>--- conflicted
+++ resolved
@@ -105,7 +105,7 @@
     edge_facet_properties: Optional[Set],
     error_log: str = '',
     infores_rewrite: Optional[Tuple] = None
-) -> Dict:
+):
     """
     Loads and summarizes a knowledge graph from a set of input files.
     \f
@@ -126,32 +126,20 @@
         The summary report format file types: 'yaml' or 'json'  (default is report_type specific)
     stream: bool
         Whether to parse input as a stream
-<<<<<<< HEAD
+    graph_name: str
+        User specified name of graph being summarize
     node_facet_properties: Optional[Set]
         A list of node properties from which to generate counts per value for those properties.
         For example, ``['provided_by']``
     edge_facet_properties: Optional[Set]
         A list of edge properties from which to generate counts per value for those properties.
-        For example, ``['provided_by']``
-=======
-    graph_name: str
-        User specified name of graph being summarized
-    node_facet_properties: Optional[List]
-        A list of node properties from which to generate counts per value for those properties. For example, ``['provided_by']``
-    edge_facet_properties: Optional[List]
-        A list of edge properties from which to generate counts per value for those properties. For example, ``['provided_by']``
->>>>>>> 9913b235
+        For example, ``['knowledge_source']``d
     error_log: str
         Where to write any graph processing error message (stderr, by default, for empty argument)
     infores_rewrite: Optional[Tuple]
             Optional argument is a Tuple value.  The presence of a Tuple signals an
             InfoRes rewrite of the knowledge source field values of node and edge data records.
             Currently only implemented in the meta-knowledge-graph mode (which see) of graph-summary.
-
-    Returns
-    -------
-    Dict
-        A dictionary with the graph stats
     """
     graph_summary(
         inputs,
