--- conflicted
+++ resolved
@@ -126,10 +126,6 @@
         self.progress_monitor: Optional[Callable[[GraphEntityType, List], None]] = progress_monitor
 
         # internal attributes
-<<<<<<< HEAD
-        self.toolkit = get_toolkit(schema)
-=======
->>>>>>> 247e5f2a
         self.prefix_manager = PrefixManager()
         self.jsonld = get_jsonld_context()
         self.prefixes = Validator.get_all_prefixes(self.jsonld)
