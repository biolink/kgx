import re
from enum import Enum
from typing import List, TextIO, Optional, Dict, Set, Callable

import click
import functools
import validators
<<<<<<< HEAD

from kgx import GraphEntityType
=======
from pprint import pprint
>>>>>>> b0bd4c3b
from kgx.config import get_jsonld_context, get_logger
from kgx.graph.base_graph import BaseGraph
from kgx.utils.kgx_utils import (
    get_toolkit,
    snakecase_to_sentencecase,
    sentencecase_to_snakecase,
    camelcase_to_sentencecase,
)
from kgx.prefix_manager import PrefixManager

logger = get_logger()


class ErrorType(Enum):
    """
    Validation error types
    """
    
    MISSING_NODE_PROPERTY = 1
    MISSING_EDGE_PROPERTY = 2
    INVALID_NODE_PROPERTY_VALUE_TYPE = 3
    INVALID_NODE_PROPERTY_VALUE = 4
    INVALID_EDGE_PROPERTY_VALUE_TYPE = 5
    INVALID_EDGE_PROPERTY_VALUE = 6
    NO_CATEGORY = 7
    INVALID_CATEGORY = 8
    NO_EDGE_PREDICATE = 9
    INVALID_EDGE_PREDICATE = 10


class MessageLevel(Enum):
    """
    Message level for validation reports
    """
    
    # Recommendations
    INFO = 1
    # Message to convey 'should'
    WARNING = 2
    # Message to convey 'must'
    ERROR = 3


class ValidationError(object):
    """
    ValidationError class that represents an error.

    Parameters
    ----------
    entity: str
        The node or edge entity that is failing validation
    error_type: kgx.validator.ErrorType
        The nature of the error
    message: str
        The error message
    message_level: kgx.validator.MessageLevel
        The message level

    """
    
    def __init__(
            self, entity: str, error_type: ErrorType, message: str, message_level: MessageLevel
    ):
        self.entity = entity
        self.error_type = error_type
        self.message = message
        self.message_level = message_level
    
    def __str__(self):
        return f"[{self.message_level.name}][{self.error_type.name}] {self.entity} - {self.message}"
    
    def as_dict(self):
        return {
            'entity': self.entity,
            'error_type': self.error_type.name,
            'message': self.message,
            'message_level': self.message_level.name,
        }


class Validator(object):
    """
    Class for validating a property graph.

    The optional 'progress_monitor' for the validator should be a lightweight Callable
    which is injected into the class 'inspector' Callable, designed to intercepts
    node and edge records streaming through the Validator (inside a Transformer.process() call.
    The first (GraphEntityType) argument of the Callable tags the record as a NODE or an EDGE.
    The second argument given to the Callable is the current record itself.
    This Callable is strictly meant to be procedural and should *not* mutate the record.
    The intent of this Callable is to provide a hook to KGX applications wanting the
    namesake function of passively monitoring the graph data stream. As such, the Callable
    could simply tally up the number of times it is called with a NODE or an EDGE, then
    provide a suitable (quick!) report of that count back to the KGX application. The
    Callable (function/callable class) should not modify the record and should be of low
    complexity, so as not to introduce a large computational overhead to validation!

    Parameters
    ----------
    verbose: bool
        Whether the generated report should be verbose or not (default: ``False``)
    progress_monitor: Optional[Callable[[GraphEntityType, List], None]]
        Function given a peek at the current record being processed by the class wrapped Callable.
    """
    
    def __init__(
            self,
            verbose: bool = False,
            progress_monitor: Optional[Callable[[GraphEntityType, List], None]] = None
    ):
        # formal arguments
        self.verbose: bool = verbose
        self.progress_monitor: Optional[Callable[[GraphEntityType, List], None]] = progress_monitor

        # internal attributes
        self.toolkit = get_toolkit()
        self.prefix_manager = PrefixManager()
        self.jsonld = get_jsonld_context()
        self.prefixes = Validator.get_all_prefixes(self.jsonld)
        self.required_node_properties = Validator.get_required_node_properties()
        self.required_edge_properties = Validator.get_required_edge_properties()
        self.errors: List[ValidationError] = list()

    def __call__(self, entity_type: GraphEntityType, rec: List):
        """
        Transformer 'inspector' Callable
        """
        if self.progress_monitor:
            self.progress_monitor(entity_type, rec)
        if entity_type == GraphEntityType.EDGE:
            self.errors += self.analyse_edge(*rec)
        elif entity_type == GraphEntityType.NODE:
            self.errors += self.analyse_node(*rec)
        else:
            raise RuntimeError("Unexpected GraphEntityType: " + str(entity_type))

    def get_errors(self):
        return self.errors

    def analyse_node(self, n, data):
        e1 = Validator.validate_node_properties(n, data, self.required_node_properties)
        e2 = Validator.validate_node_property_types(n, data)
        e3 = Validator.validate_node_property_values(n, data)
        e4 = Validator.validate_categories(n, data)
        return e1 + e2 + e3 + e4

    def analyse_edge(self, u, v, k, data):
        e1 = Validator.validate_edge_properties(u, v, data, self.required_edge_properties)
        e2 = Validator.validate_edge_property_types(u, v, data)
        e3 = Validator.validate_edge_property_values(u, v, data)
        e4 = Validator.validate_edge_predicate(u, v, data)
        return e1 + e2 + e3 + e4

    @staticmethod
    def get_all_prefixes(jsonld: Optional[Dict] = None) -> set:
        """
        Get all prefixes from Biolink Model JSON-LD context.

        It also sets ``self.prefixes`` for subsequent access.

        Parameters
        ---------
        jsonld: Optional[Dict]
            The JSON-LD context

        Returns
        -------
        Optional[Dict]
            A set of prefixes

        """
        if not jsonld:
            jsonld = get_jsonld_context()
        prefixes = set(jsonld.keys())
        if 'biolink' not in prefixes:
            prefixes.add('biolink')
        return prefixes
    
    @staticmethod
    def get_required_node_properties() -> list:
        """
        Get all properties for a node that are required, as defined by Biolink Model.

        Returns
        -------
        list
            A list of required node properties

        """
        toolkit = get_toolkit()
        node_properties = toolkit.get_all_node_properties()
        required_properties = []
        for p in node_properties:
            element = toolkit.get_element(p)
            if element and element.deprecated is None:
                if hasattr(element, 'required') and element.required:
                    formatted_name = sentencecase_to_snakecase(element.name)
                    required_properties.append(formatted_name)
                elif element.name == 'category':
                    formatted_name = sentencecase_to_snakecase(element.name)
                    required_properties.append(formatted_name)
        return required_properties
    
    @staticmethod
    def get_required_edge_properties() -> list:
        """
        Get all properties for an edge that are required, as defined by Biolink Model.

        Returns
        -------
        list
            A list of required edge properties

        """
        toolkit = get_toolkit()
        edge_properties = toolkit.get_all_edge_properties()
        required_properties = []
        for p in edge_properties:
            element = toolkit.get_element(p)
            if element and element.deprecated is None:
                if hasattr(element, 'required') and element.required:
                    formatted_name = sentencecase_to_snakecase(element.name)
                    required_properties.append(formatted_name)
        return required_properties
    
    def validate(self, graph: BaseGraph) -> list:
        """
        Validate nodes and edges in a graph.
        TODO: Support strict mode

        Parameters
        ----------
        graph: kgx.graph.base_graph.BaseGraph
            The graph to validate

        Returns
        -------
        list
            A list of errors for a given graph

        """
        node_errors = self.validate_nodes(graph)
        edge_errors = self.validate_edges(graph)
        self.errors = node_errors + edge_errors
        return self.errors

    def validate_nodes(self, graph: BaseGraph) -> list:
        """
        Validate all the nodes in a graph.

        This method validates for the following,
        - Node properties
        - Node property type
        - Node property value type
        - Node categories

        Parameters
        ----------
        graph: kgx.graph.base_graph.BaseGraph
            The graph to validate

        Returns
        -------
        list
            A list of errors for a given graph

        """
        errors = []
        with click.progressbar(graph.nodes(data=True), label='Validating nodes in graph') as bar:
            for n, data in bar:
                errors += self.analyse_node(n, data)
        return errors
    
    def validate_edges(self, graph: BaseGraph) -> list:
        """
        Validate all the edges in a graph.

        This method validates for the following,
        - Edge properties
        - Edge property type
        - Edge property value type
        - Edge label

        Parameters
        ----------
        graph: kgx.graph.base_graph.BaseGraph
            The graph to validate

        Returns
        -------
        list
            A list of errors for a given graph

        """
        errors = []
        with click.progressbar(graph.edges(data=True), label='Validate edges in graph') as bar:
            for u, v, data in bar:
                errors += self.analyse_edge(u, v, None, data)
        return errors
    
    @staticmethod
    def validate_node_properties(node: str, data: dict, required_properties: list) -> list:
        """
        Checks if all the required node properties exist for a given node.

        Parameters
        ----------
        node: str
            Node identifier
        data: dict
            Node properties
        required_properties: list
            Required node properties

        Returns
        -------
        list
            A list of errors for a given node

        """
        errors = []
        for p in required_properties:
            if p not in data:
                error_type = ErrorType.MISSING_NODE_PROPERTY
                message = f"Required node property '{p}' missing"
                errors.append(ValidationError(node, error_type, message, MessageLevel.ERROR))
        return errors
    
    @staticmethod
    def validate_edge_properties(
            subject: str, object: str, data: dict, required_properties: list
    ) -> list:
        """
        Checks if all the required edge properties exist for a given edge.

        Parameters
        ----------
        subject: str
            Subject identifier
        object: str
            Object identifier
        data: dict
            Edge properties
        required_properties: list
            Required edge properties

        Returns
        -------
        list
            A list of errors for a given edge

        """
        errors = []
        for p in required_properties:
            if p not in data:
                if p == 'association_id':
                    # check for 'id' property instead
                    if 'id' not in data:
                        error_type = ErrorType.MISSING_EDGE_PROPERTY
                        message = f"Required edge property '{p}' missing"
                        errors.append(
                            ValidationError(
                                f"{subject}-{object}", error_type, message, MessageLevel.ERROR
                            )
                        )
                else:
                    error_type = ErrorType.MISSING_EDGE_PROPERTY
                    message = f"Required edge property '{p}' missing"
                    errors.append(
                        ValidationError(
                            f"{subject}-{object}", error_type, message, MessageLevel.ERROR
                        )
                    )
        return errors
    
    @staticmethod
    def validate_node_property_types(node: str, data: dict) -> list:
        """
        Checks if node properties have the expected value type.

        Parameters
        ----------
        node: str
            Node identifier
        data: dict
            Node properties

        Returns
        -------
        list
            A list of errors for a given node

        """
        toolkit = get_toolkit()
        errors = []
        error_type = ErrorType.INVALID_NODE_PROPERTY_VALUE_TYPE
        if not isinstance(node, str):
            message = "Node property 'id' expected to be of type 'string'"
            errors.append(ValidationError(node, error_type, message, MessageLevel.ERROR))
        
        for key, value in data.items():
            element = toolkit.get_element(key)
            if element:
                if hasattr(element, 'typeof'):
                    if element.typeof == 'string' and not isinstance(value, str):
                        message = f"Node property '{key}' expected to be of type '{element.typeof}'"
                        errors.append(
                            ValidationError(node, error_type, message, MessageLevel.ERROR)
                        )
                    elif (
                            element.typeof == 'uriorcurie'
                            and not isinstance(value, str)
                            and not validators.url(value)
                    ):
                        message = f"Node property '{key}' expected to be of type 'uri' or 'CURIE'"
                        errors.append(
                            ValidationError(node, error_type, message, MessageLevel.ERROR)
                        )
                    elif element.typeof == 'double' and not isinstance(value, (int, float)):
                        message = f"Node property '{key}' expected to be of type '{element.typeof}'"
                        errors.append(
                            ValidationError(node, error_type, message, MessageLevel.ERROR)
                        )
                    else:
                        logger.warning(
                            "Skipping validation for Node property '{}'. Expected type '{}' vs Actual type '{}'".format(
                                key, element.typeof, type(value)
                            )
                        )
                if hasattr(element, 'multivalued'):
                    if element.multivalued:
                        if not isinstance(value, list):
                            message = f"Multi-valued node property '{key}' expected to be of type '{list}'"
                            errors.append(
                                ValidationError(node, error_type, message, MessageLevel.ERROR)
                            )
                    else:
                        if isinstance(value, (list, set, tuple)):
                            message = f"Single-valued node property '{key}' expected to be of type '{str}'"
                            errors.append(
                                ValidationError(node, error_type, message, MessageLevel.ERROR)
                            )
        return errors
    
    @staticmethod
    def validate_edge_property_types(subject: str, object: str, data: dict) -> list:
        """
        Checks if edge properties have the expected value type.

        Parameters
        ----------
        subject: str
            Subject identifier
        object: str
            Object identifier
        data: dict
            Edge properties

        Returns
        -------
        list
            A list of errors for a given edge

        """
        toolkit = get_toolkit()
        errors = []
        error_type = ErrorType.INVALID_EDGE_PROPERTY_VALUE_TYPE
        if not isinstance(subject, str):
            message = "'subject' of an edge expected to be of type 'string'"
            errors.append(
                ValidationError(f"{subject}-{object}", error_type, message, MessageLevel.ERROR)
            )
        if not isinstance(object, str):
            message = "'object' of an edge expected to be of type 'string'"
            errors.append(
                ValidationError(f"{subject}-{object}", error_type, message, MessageLevel.ERROR)
            )
        
        for key, value in data.items():
            element = toolkit.get_element(key)
            if element:
                if hasattr(element, 'typeof'):
                    if element.typeof == 'string' and not isinstance(value, str):
                        message = f"Edge property '{key}' expected to be of type 'string'"
                        errors.append(
                            ValidationError(
                                f"{subject}-{object}", error_type, message, MessageLevel.ERROR
                            )
                        )
                    elif (
                            element.typeof == 'uriorcurie'
                            and not isinstance(value, str)
                            and not validators.url(value)
                    ):
                        message = f"Edge property '{key}' expected to be of type 'uri' or 'CURIE'"
                        errors.append(
                            ValidationError(
                                f"{subject}-{object}", error_type, message, MessageLevel.ERROR
                            )
                        )
                    elif element.typeof == 'double' and not isinstance(value, (int, float)):
                        message = f"Edge property '{key}' expected to be of type 'double'"
                        errors.append(
                            ValidationError(
                                f"{subject}-{object}", error_type, message, MessageLevel.ERROR
                            )
                        )
                    else:
                        logger.warning(
                            "Skipping validation for Edge property '{}'. Expected type '{}' vs Actual type '{}'".format(
                                key, element.typeof, type(value)
                            )
                        )
                if hasattr(element, 'multivalued'):
                    if element.multivalued:
                        if not isinstance(value, list):
                            message = (
                                f"Multi-valued edge property '{key}' expected to be of type 'list'"
                            )
                            errors.append(
                                ValidationError(
                                    f"{subject}-{object}", error_type, message, MessageLevel.ERROR
                                )
                            )
                    else:
                        if isinstance(value, (list, set, tuple)):
                            message = (
                                f"Single-valued edge property '{key}' expected to be of type 'str'"
                            )
                            errors.append(
                                ValidationError(
                                    f"{subject}-{object}", error_type, message, MessageLevel.ERROR
                                )
                            )
        return errors
    
    @staticmethod
    def validate_node_property_values(node: str, data: dict) -> list:
        """
        Validate a node property's value.

        Parameters
        ----------
        node: str
            Node identifier
        data: dict
            Node properties

        Returns
        -------
        list
            A list of errors for a given node

        """
        errors = []
        error_type = ErrorType.INVALID_NODE_PROPERTY_VALUE
        if not PrefixManager.is_curie(node):
            message = f"Node property 'id' expected to be of type 'CURIE'"
            errors.append(ValidationError(node, error_type, message, MessageLevel.ERROR))
        else:
            prefix = PrefixManager.get_prefix(node)
            if prefix and prefix not in Validator.get_all_prefixes():
                message = f"Node property 'id' has a value '{node}' with a CURIE prefix '{prefix}' is not represented in Biolink Model JSON-LD context"
                errors.append(ValidationError(node, error_type, message, MessageLevel.ERROR))
        return errors
    
    @staticmethod
    def validate_edge_property_values(subject: str, object: str, data: dict) -> list:
        """
        Validate an edge property's value.

        Parameters
        ----------
        subject: str
            Subject identifier
        object: str
            Object identifier
        data: dict
            Edge properties

        Returns
        -------
        list
            A list of errors for a given edge

        """
        errors = []
        error_type = ErrorType.INVALID_EDGE_PROPERTY_VALUE
        prefixes = Validator.get_all_prefixes()
        
        if PrefixManager.is_curie(subject):
            prefix = PrefixManager.get_prefix(subject)
            if prefix and prefix not in prefixes:
                message = f"Edge property 'subject' has a value '{subject}' with a CURIE prefix '{prefix}' that is not represented in Biolink Model JSON-LD context"
                errors.append(
                    ValidationError(f"{subject}-{object}", error_type, message, MessageLevel.ERROR)
                )
        else:
            message = f"Edge property 'subject' has a value '{subject}' which is not a proper CURIE"
            errors.append(
                ValidationError(f"{subject}-{object}", error_type, message, MessageLevel.ERROR)
            )
        
        if PrefixManager.is_curie(object):
            prefix = PrefixManager.get_prefix(object)
            if prefix not in prefixes:
                message = f"Edge property 'object' has a value '{object}' with a CURIE prefix '{prefix}' that is not represented in Biolink Model JSON-LD context"
                errors.append(
                    ValidationError(f"{subject}-{object}", error_type, message, MessageLevel.ERROR)
                )
        else:
            message = f"Edge property 'object' has a value '{object}' which is not a proper CURIE"
            errors.append(
                ValidationError(f"{subject}-{object}", error_type, message, MessageLevel.ERROR)
            )
        if 'relation' in data:
            if PrefixManager.is_curie(data['relation']):
                prefix = PrefixManager.get_prefix(data['relation'])
                if prefix not in prefixes:
                    message = f"Edge property 'relation' has a value '{data['relation']}' with a CURIE prefix '{prefix}' that is not represented in Biolink Model JSON-LD context"
                    errors.append(
                        ValidationError(
                            f"{subject}-{object}", error_type, message, MessageLevel.ERROR
                        )
                    )
            else:
                message = f"Edge property 'relation' has a value '{data['relation']}' which is not a proper CURIE"
                errors.append(
                    ValidationError(f"{subject}-{object}", error_type, message, MessageLevel.ERROR)
                )
        return errors
    
    @staticmethod
    def validate_categories(node: str, data: dict) -> list:
        """
        Validate ``category`` field of a given node.

        Parameters
        ----------
        node: str
            Node identifier
        data: dict
            Node properties

        Returns
        -------
        list
            A list of errors for a given node

        """
        toolkit = get_toolkit()
        error_type = ErrorType.INVALID_CATEGORY
        errors = []
        categories = data.get('category')
        if categories is None:
            message = "Node does not have a 'category' property"
            errors.append(ValidationError(node, error_type, message, MessageLevel.ERROR))
        elif not isinstance(categories, list):
            message = f"Node property 'category' expected to be of type {list}"
            errors.append(ValidationError(node, error_type, message, MessageLevel.ERROR))
        else:
            for category in categories:
                if PrefixManager.is_curie(category):
                    category = PrefixManager.get_reference(category)
                m = re.match(r"^([A-Z][a-z\d]+)+$", category)
                if not m:
                    # category is not CamelCase
                    error_type = ErrorType.INVALID_CATEGORY
                    message = f"Category '{category}' is not in CamelCase form"
                    errors.append(ValidationError(node, error_type, message, MessageLevel.ERROR))
                formatted_category = camelcase_to_sentencecase(category)
                if toolkit.is_mixin(formatted_category):
                    message = f"Category '{category}' is a mixin in the Biolink Model"
                    errors.append(ValidationError(node, error_type, message, MessageLevel.ERROR))
                elif not toolkit.is_category(formatted_category):
                    message = f"Category '{category}' unknown in the current Biolink Model"
                    errors.append(ValidationError(node, error_type, message, MessageLevel.ERROR))
                else:
                    c = toolkit.get_element(formatted_category.lower())
                    if c:
                        if category != c.name and category in c.aliases:
                            message = f"Category {category} is actually an alias for {c.name}; Should replace '{category}' with '{c.name}'"
                            errors.append(
                                ValidationError(node, error_type, message, MessageLevel.ERROR)
                            )
        return errors
    
    @staticmethod
    def validate_edge_predicate(subject: str, object: str, data: dict) -> list:
        """
        Validate ``edge_predicate`` field of a given edge.

        Parameters
        ----------
        subject: str
            Subject identifier
        object: str
            Object identifier
        data: dict
            Edge properties

        Returns
        -------
        list
            A list of errors for a given edge

        """
        toolkit = get_toolkit()
        error_type = ErrorType.INVALID_EDGE_PREDICATE
        errors = []
        edge_predicate = data.get('predicate')
        if edge_predicate is None:
            message = "Edge does not have an 'predicate' property"
            errors.append(
                ValidationError(f"{subject}-{object}", error_type, message, MessageLevel.ERROR)
            )
        elif not isinstance(edge_predicate, str):
            message = f"Edge property 'edge_predicate' expected to be of type 'string'"
            errors.append(
                ValidationError(f"{subject}-{object}", error_type, message, MessageLevel.ERROR)
            )
        else:
            if PrefixManager.is_curie(edge_predicate):
                edge_predicate = PrefixManager.get_reference(edge_predicate)
            m = re.match(r"^([a-z_][^A-Z\s]+_?[a-z_][^A-Z\s]+)+$", edge_predicate)
            if m:
                p = toolkit.get_element(snakecase_to_sentencecase(edge_predicate))
                if p is None:
                    message = f"Edge label '{edge_predicate}' not in Biolink Model"
                    errors.append(
                        ValidationError(
                            f"{subject}-{object}", error_type, message, MessageLevel.ERROR
                        )
                    )
                elif edge_predicate != p.name and edge_predicate in p.aliases:
                    message = f"Edge label '{edge_predicate}' is actually an alias for {p.name}; Should replace {edge_predicate} with {p.name}"
                    errors.append(
                        ValidationError(
                            f"{subject}-{object}", error_type, message, MessageLevel.ERROR
                        )
                    )
            else:
                message = f"Edge label '{edge_predicate}' is not in snake_case form"
                errors.append(
                    ValidationError(f"{subject}-{object}", error_type, message, MessageLevel.ERROR)
                )
        return errors
    
    @staticmethod
    def report(errors: List[ValidationError]) -> List:
        """
        Prepare error report.

        Parameters
        ----------
        errors: List[ValidationError]
            List of kgx.validator.ValidationError

        Returns
        -------
        List
            A list of formatted errors

        """
        return [str(x) for x in errors]

    def write_report(self, outstream: TextIO) -> None:
        """
        Write error report to a file

        Parameters
        ----------
        outstream: TextIO
            The stream to write to

        """
        for x in Validator.report(self.errors):
            outstream.write(f"{x}\n")<|MERGE_RESOLUTION|>--- conflicted
+++ resolved
@@ -3,14 +3,10 @@
 from typing import List, TextIO, Optional, Dict, Set, Callable
 
 import click
-import functools
 import validators
-<<<<<<< HEAD
 
 from kgx import GraphEntityType
-=======
-from pprint import pprint
->>>>>>> b0bd4c3b
+
 from kgx.config import get_jsonld_context, get_logger
 from kgx.graph.base_graph import BaseGraph
 from kgx.utils.kgx_utils import (
