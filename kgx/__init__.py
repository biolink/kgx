<<<<<<< HEAD
from enum import Enum

__version__ = '1.1.0'


class GraphEntityType(Enum):
    GRAPH = "graph"
    NODE = "node"
    EDGE = "edge"
=======
__version__ = '1.1.1'
>>>>>>> 5307cef3
<|MERGE_RESOLUTION|>--- conflicted
+++ resolved
@@ -1,13 +1,8 @@
-<<<<<<< HEAD
+__version__ = '1.2.0'
+
 from enum import Enum
-
-__version__ = '1.1.0'
-
 
 class GraphEntityType(Enum):
     GRAPH = "graph"
     NODE = "node"
-    EDGE = "edge"
-=======
-__version__ = '1.1.1'
->>>>>>> 5307cef3
+    EDGE = "edge"