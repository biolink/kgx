--- conflicted
+++ resolved
@@ -98,7 +98,6 @@
                 log.debug(f"Batch {x} - {y}")
                 batch = nodes[x:y]
                 try:
-<<<<<<< HEAD
                     self.http_driver.query(query, params={"nodes": batch})
                 except CypherException as ce:
                     query_target = f"{category} Nodes {batch}"
@@ -107,11 +106,6 @@
                         error_type=ErrorType.INVALID_CATEGORY,
                         message=str(ce)
                     )
-=======
-                    self.session.run(query, parameters={"nodes": batch})
-                except Exception as e:
-                    log.error(e)
->>>>>>> 2e20cc54
 
     def _flush_edge_cache(self):
         self._flush_node_cache()
@@ -158,7 +152,6 @@
                     self.session.run(
                         query, parameters={"relationship": predicate, "edges": batch}
                     )
-<<<<<<< HEAD
                 except CypherException as ce:
                     query_target = f"{predicate} Edges {batch}"
                     self.owner.log_error(
@@ -166,10 +159,6 @@
                         error_type=ErrorType.INVALID_EDGE_PREDICATE,
                         message=str(ce)
                     )
-=======
-                except Exception as e:
-                    log.error(e)
->>>>>>> 2e20cc54
 
     def finalize(self) -> None:
         """
@@ -275,17 +264,12 @@
                 try:
                     self.session.run(query)
                     self._seen_categories.add(category)
-<<<<<<< HEAD
                 except CypherException as ce:
                     self.owner.log_error(
                         entity=category,
                         error_type=ErrorType.INVALID_CATEGORY,
                         message=str(ce)
                     )
-=======
-                except Exception as e:
-                    log.error(e)
->>>>>>> 2e20cc54
 
     @staticmethod
     def create_constraint_query(category: str) -> str:
