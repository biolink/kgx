--- conflicted
+++ resolved
@@ -178,13 +178,8 @@
         if 'name' not in node:
             logging.debug("node does not have 'name' property: {}".format(node))
         if 'category' not in node:
-<<<<<<< HEAD
-            logging.warning("node does not have 'category' property: {}\nUsing {} as default".format(node, Transformer.DEFAULT_NODE_CATEGORY))
+            logging.debug("node does not have 'category' property: {}\nUsing {} as default".format(node, Transformer.DEFAULT_NODE_CATEGORY))
             node['category'] = [Transformer.DEFAULT_NODE_CATEGORY]
-=======
-            logging.debug("node does not have 'category' property: {}\nUsing {} as default".format(node, Transformer.DEFAULT_NODE_LABEL))
-            node['category'] = [Transformer.DEFAULT_NODE_LABEL]
->>>>>>> 4466a0e4
 
         return node
 
