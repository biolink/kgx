import networkx as nx
import logging, click, pandas

from prefixcommons.curie_util import expand_uri
from collections import defaultdict
from typing import Union, List
from bmt import Toolkit

toolkit = None

def get_toolkit():
    """
    This method allows us to load the biolink model toolkit when it's needed,
    and not whenever this file is imported.
    """
    global toolkit

    if toolkit is None:
        toolkit = Toolkit()

    return toolkit

def map_graph(G, mapping, preserve=True):
    if preserve:
        for nid in G.nodes():
            if nid in mapping:
                # add_node will append attributes
                G.add_node(nid, source_curie=nid)
        for oid,sid in G.edges():
            if oid in mapping:
                for ex in G[oid][sid]:
                    G[oid][sid][ex].update(source_object=oid)
            if sid in mapping:
                for ex in G[oid][sid]:
                    G[oid][sid][ex].update(source_subject=oid)
    nx.relabel_nodes(G, mapping, copy=False)

def graceful_update(a:dict, b:dict):
    """
    Updates list values appropriately. This method will not change the type of
    a value that already exists in a. If a value in a is a list, it will have
    the value of b either appened or concatenated depending on whether the value
    of b is also a list.
    """
    for key, value in b.items():
        if key in a:
            if isinstance(a[key], list) and isinstance(value, list):
                for x in value:
                    if x not in a[key]:
                        a[key].append(x)
            elif isinstance(a[key], list) and not isinstance(value, list):
                if value not in a[key]:
                    a[key].append(value)
            elif a[key] is None:
                a[key] = value
            else:
                pass
        else:
            a[key] = value


def relabel_nodes(graph:nx.Graph, mapping:dict) -> nx.Graph:
    """
    Performs the relabelling of nodes, and ensures that node attributes are
    copied over appropriately.

    Example:
        graph = nx.Graph()

        graph.add_edge('a', 'b')
        graph.add_edge('c', 'd')

        graph.node['a']['synonym'] = ['A']
        graph.node['b']['synonym'] = ['B']
        graph.node['c']['synonym'] = ['C']
        graph.node['d']['synonym'] = ['D']

        graph = relabel_nodes(graph, {'c' : 'b'})

        for n in graph.nodes():
            print(n, graph.node[n])
    Output:
        a {'synonym': ['A']}
        b {'synonym': ['B', 'C']}
        d {'synonym': ['D']}
    """
    print('relabelling nodes...')
    g = nx.relabel_nodes(graph, mapping, copy=True)

    with click.progressbar(graph.nodes(), label='merging node attributes') as bar:
        for n in bar:
            if n in mapping:
                graceful_update(g.node[mapping[n]], graph.node[n])
            elif n in g:
                graceful_update(g.node[n], graph.node[n])
            else:
                pass

    return g

def listify(o:object) -> Union[list, set, tuple]:
    if isinstance(o, (list, set, tuple)):
        return o
    else:
        return [o]

def get_prefix(curie:str, default=None) -> str:
    if ':' in curie:
        prefix, _ = curie.rsplit(':', 1)
        return prefix
    else:
        return default

def build_sort_key(list_of_prefixes:List[List[str]]):
    """
    For a list of lists of prefixes, gets the lowest
    index of a matching prefix.
    """
    def key(n):
        k = len(list_of_prefixes) + 1
        p = get_prefix(n, default='').upper()
        for prefixes in list_of_prefixes:
            for i, prefix in enumerate(prefixes):
                if p == prefix.upper():
                    if i < k:
                        k = i
        return k
    return key

class ReportBuilder(object):
    def __init__(self, graph):
        self.graph = graph
        self.records = []
    def add(self, node, xref):
        provided_by = self.graph.node[node].get('provided_by')
        if provided_by is not None:
            provided_by = '; '.join(provided_by)
        self.records.append({
            'node' : node,
            'xref' : xref,
            'provided_by' : provided_by,
        })

    def to_csv(self, path, **kwargs):
        df = pandas.DataFrame(self.records)
        df = df[['node', 'xref', 'provided_by']]

        if 'index' not in kwargs:
            kwargs['index'] = False

        df.to_csv(path, **kwargs)

def update(d:dict, key, value):
    if key is None or value is None:
        return

    if isinstance(value, list):
        for v in value:
            update(d, key, v)

    if key in d:
        if isinstance(d, list):
            if value not in d[key]:
                d[key].append(value)
        elif d[key] != value:
            d[key] = [d[key], value]
    else:
        d[key] = value

def build_clique_graph(graph:nx.Graph) -> nx.Graph:
    """
    Builds a graph induced by `same_as` relationships.
    """

    cliqueGraph = nx.Graph()

    with click.progressbar(graph.nodes(), label='building cliques') as bar:
        for n in bar:
            attr_dict = graph.node[n]
            if 'same_as' in attr_dict:
                for m in attr_dict['same_as']:
                    cliqueGraph.add_edge(n, m, provided_by=attr_dict['provided_by'])
                    for key, value in graph.node[n].items():
                        update(cliqueGraph.node[n], key, value)
                    update(cliqueGraph.node[n], 'is_node', True)

    return cliqueGraph

def clique_merge(graph:nx.Graph, report=False) -> nx.Graph:
    """
    Builds up cliques using the `same_as` attribute of each node. Uses those
    cliques to build up a mapping for relabelling nodes. Chooses labels so as
    to preserve the original nodes, rather than taking xrefs that don't appear
    as nodes in the graph.

    This method will also expand the `same_as` attribute of the nodes to
    include the discovered clique.
    """
    original_size = len(graph)
    print('original graph has {} nodes'.format(original_size))

    cliqueGraph = nx.Graph()

    with click.progressbar(graph.nodes(data=True), label='building cliques from same_as node property') as bar:
        for n, attr_dict in bar:
            if 'same_as' in attr_dict:
                for m in attr_dict['same_as']:
                    cliqueGraph.add_edge(n, m)

    with click.progressbar(graph.edges(data=True), label='building cliques from same_as edges') as bar:
        for u, v, attr_dict in bar:
            if 'edge_label' in attr_dict and attr_dict['edge_label'] == 'same_as':
                cliqueGraph.add_edge(u, v)

    edges = []
    with click.progressbar(cliqueGraph.edges(), label='Breaking invalid cliques') as bar:
        for u, v in bar:
            try:
                u_categories = graph.node[u].get('category', [])
                v_categories = graph.node[v].get('category', [])
            except:
                continue
            l = len(edges)
            for a in u_categories:
                if len(edges) > l:
                    break
                if bmt.get_element(a) is None:
                    continue
                for b in v_categories:
<<<<<<< HEAD
                    if bmt.get_element(b) is None:
                        continue
                    a_ancestors = bmt.ancestors(a)
                    b_ancestors = bmt.ancestors(b)
                    if a_ancestors == b_ancestors == []:
                        continue
                    elif a not in b_ancestors and b not in a_ancestors:
=======
                    a_ancestors = get_toolkit().ancestors(a)
                    b_ancestors = get_toolkit().ancestors(b)
                    if a not in b_ancestors and b not in a_ancestors:
>>>>>>> 25189033
                        edges.append((u, v))
                        break

    print('breaking {} many edges'.format(len(edges)))
    cliqueGraph.remove_edges_from(edges)

    mapping = {}

    connected_components = list(nx.connected_components(cliqueGraph))

    print('Discovered {} cliques'.format(len(connected_components)))

    with click.progressbar(connected_components, label='building mapping') as bar:
        for nodes in bar:
            nodes = list(nodes)
            categories = set()
            for n in nodes:
                if not graph.has_node(n):
                    continue

                attr_dict = graph.node[n]

                attr_dict['same_as'] = nodes

                if 'category' in attr_dict:
                    categories.update(listify(attr_dict['category']))

                if 'categories' in attr_dict:
                    categories.update(listify(attr_dict['categories']))

            list_of_prefixes = []
            for category in categories:
                try:
                    list_of_prefixes.append(get_toolkit().get_element(category).id_prefixes)
                except:
                    pass

            nodes.sort()
            nodes.sort(key=build_sort_key(list_of_prefixes))

            for n in nodes:
                if n != nodes[0]:
                    mapping[n] = nodes[0]

    g = relabel_nodes(graph, mapping)

    edges = []
    for u, v, key, data in g.edges(keys=True, data=True):
        if data.get('edge_label') == 'same_as':
            edges.append((u, v, key))
    g.remove_edges_from(edges)

    for n, data in g.nodes(data=True):
        data['iri'] = expand_uri(n)
        if 'id' in data and data['id'] != n:
            data['id'] = n
        if 'same_as' in data and n in data['same_as']:
            data['same_as'].remove(n)
            if data['same_as'] == []:
                del data['same_as']

    final_size = len(g)
    print('Resulting graph has {} nodes'.format(final_size))
    print('Eliminated {} nodes'.format(original_size - final_size))

    return g<|MERGE_RESOLUTION|>--- conflicted
+++ resolved
@@ -224,22 +224,16 @@
             for a in u_categories:
                 if len(edges) > l:
                     break
-                if bmt.get_element(a) is None:
+                if get_toolkit().get_element(a) is None:
                     continue
                 for b in v_categories:
-<<<<<<< HEAD
-                    if bmt.get_element(b) is None:
+                    if get_toolkit().get_element(b) is None:
                         continue
-                    a_ancestors = bmt.ancestors(a)
-                    b_ancestors = bmt.ancestors(b)
+                    a_ancestors = get_toolkit().ancestors(a)
+                    b_ancestors = get_toolkit().ancestors(b)
                     if a_ancestors == b_ancestors == []:
                         continue
                     elif a not in b_ancestors and b not in a_ancestors:
-=======
-                    a_ancestors = get_toolkit().ancestors(a)
-                    b_ancestors = get_toolkit().ancestors(b)
-                    if a not in b_ancestors and b not in a_ancestors:
->>>>>>> 25189033
                         edges.append((u, v))
                         break
 
