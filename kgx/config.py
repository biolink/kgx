import importlib
from typing import Dict, Any, Optional
import sys
from os import path

import re

import requests
import yaml
import json
import logging

from kgx.graph.base_graph import BaseGraph

config: Optional[Dict[str, Any]] = None
logger: Optional[logging.Logger] = None
graph_store_class: Optional[BaseGraph] = None
jsonld_context_map: Dict = {}

CONFIG_FILENAME = path.join(path.dirname(path.abspath(__file__)), 'config.yml')


def get_config(filename: str = CONFIG_FILENAME) -> Dict:
    """
    Get config as a Dictionary

    Parameters
    ----------
    filename: str
        The filename with all the configuration

    Returns
    -------
    Dict
        A Dictionary containing all the entries from the config YAML

    """
    global config
    if config is None:
        config = yaml.load(open(filename), Loader=yaml.FullLoader)
    return config


def get_jsonld_context(name: str = "biolink"):
    """
    Get contents of a JSON-LD context.

    Returns
    -------
    Dict
        the contents of the JSON-LD context

    """
    content = None
    if name in jsonld_context_map:
        content = jsonld_context_map[name]
    else:
        filepath = config['jsonld-context'][name]  # type: ignore
        if filepath.startswith('http'):
            try:
                content = requests.get(filepath).json()
            except ConnectionError:
                raise Exception(f'Unable to download JSON-LD context from {filepath}')
        else:
            if path.exists(filepath):
                content = json.load(open(filepath))

        if '@context' in content:
            content = content['@context']
            jsonld_context_map[name] = content
    return content


def get_logger(name: str = 'KGX') -> logging.Logger:
    """
    Get an instance of logger.

    Parameters
    ----------
    name: str
        The name of logger

    Returns
    -------
    logging.Logger
        An instance of logging.Logger

    """
    global logger
    if logger is None:
        config = get_config()
        logger = logging.getLogger(name)
        handler = logging.StreamHandler(sys.stdout)
        formatter = logging.Formatter(config['logging']['format'])
        handler.setFormatter(formatter)
        logger.addHandler(handler)
        logger.setLevel(config['logging']['level'])
        logger.propagate = False
    return logger


def get_graph_store_class() -> Any:
    """
    Get a reference to the graph store class, as defined the config.
    Defaults to ``kgx.graph.nx_graph.NxGraph``

    Returns
    -------
    Any
        A reference to the graph store class

    """
    global graph_store_class
    if not graph_store_class:
        config = get_config()
        if 'graph_store' in config:
            name = config['graph_store']
        else:
            name = 'kgx.graph.nx_graph.NxGraph'
        module_name = '.'.join(name.split('.')[0:-1])
        class_name = name.split('.')[-1]
        graph_store_class = getattr(importlib.import_module(module_name), class_name)
    return graph_store_class


# Biolink Release number should be a well formed Semantic Versioning (patch is optional?)
semver_pattern = re.compile(r"^\d+\.\d+\.\d+$")


def get_biolink_model_schema(biolink_release: Optional[str] = None) -> Optional[str]:
<<<<<<< HEAD
    if not biolink_release or not semver_pattern.fullmatch(biolink_release):
        return None
    else:
        schema = f"https://raw.githubusercontent.com/biolink/biolink-model/{biolink_release}/biolink-model.yaml"
        return schema
=======
    if biolink_release:
        if not semver_pattern.fullmatch(biolink_release):
            raise TypeError(
                "The 'biolink_release' argument '"+biolink_release+
                "' is not a properly formatted 'major.minor.patch' semantic version?")
        schema = f"https://raw.githubusercontent.com/biolink/biolink-model/{biolink_release}/biolink-model.yaml"
        return schema
    else:
        return None
>>>>>>> 247e5f2a
<|MERGE_RESOLUTION|>--- conflicted
+++ resolved
@@ -128,13 +128,6 @@
 
 
 def get_biolink_model_schema(biolink_release: Optional[str] = None) -> Optional[str]:
-<<<<<<< HEAD
-    if not biolink_release or not semver_pattern.fullmatch(biolink_release):
-        return None
-    else:
-        schema = f"https://raw.githubusercontent.com/biolink/biolink-model/{biolink_release}/biolink-model.yaml"
-        return schema
-=======
     if biolink_release:
         if not semver_pattern.fullmatch(biolink_release):
             raise TypeError(
@@ -143,5 +136,4 @@
         schema = f"https://raw.githubusercontent.com/biolink/biolink-model/{biolink_release}/biolink-model.yaml"
         return schema
     else:
-        return None
->>>>>>> 247e5f2a
+        return None