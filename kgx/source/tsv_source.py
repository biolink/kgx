--- conflicted
+++ resolved
@@ -25,14 +25,9 @@
     from a TSV/CSV.
     """
 
-<<<<<<< HEAD
     def __init__(self, owner):
         super().__init__(owner)
-=======
-    def __init__(self):
-        super().__init__()
         self.list_delimiter = DEFAULT_LIST_DELIMITER
->>>>>>> 2e20cc54
 
     def set_prefix_map(self, m: Dict) -> None:
         """
@@ -227,16 +222,10 @@
         Optional[Tuple[str, Dict]]
             A tuple that contains node id and node data
         """
-<<<<<<< HEAD
         node = self.validate_node(node)
         if node:
             # if not None, assumed to have an "id" here...
             node_data = sanitize_import(node.copy())
-=======
-        node = validate_node(node)
-        node_data = sanitize_import(node.copy(), list_delimiter=self.list_delimiter)
-        if "id" in node_data:
->>>>>>> 2e20cc54
 
             n = node_data["id"]
 
@@ -280,16 +269,12 @@
             A tuple that contains subject id, object id, edge key, and edge data
 
         """
-<<<<<<< HEAD
         edge = self.validate_edge(edge)
         if not edge:
             return None
 
         edge_data = sanitize_import(edge.copy())
-=======
-        edge = validate_edge(edge)
-        edge_data = sanitize_import(edge.copy(), list_delimiter=self.list_delimiter)
->>>>>>> 2e20cc54
+
         if "id" not in edge_data:
             edge_data["id"] = generate_uuid()
         s = edge_data["subject"]
