env/
py*/
__pycache__
*.pyc
*.egg-info
tests/logs/*.log
build
target
dist
docker_test_*

# local IDE files
venv
.idea/

<<<<<<< HEAD
# test directories
docker_test_*
target
tests/logs
=======
# the stray output file from a test-merge.yaml driven test
merged-kg_stats.yaml
>>>>>>> 5fc6d939
<|MERGE_RESOLUTION|>--- conflicted
+++ resolved
@@ -13,12 +13,10 @@
 venv
 .idea/
 
-<<<<<<< HEAD
 # test directories
 docker_test_*
 target
 tests/logs
-=======
+
 # the stray output file from a test-merge.yaml driven test
-merged-kg_stats.yaml
->>>>>>> 5fc6d939
+merged-kg_stats.yaml