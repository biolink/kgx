env/
py*/
__pycache__
*.pyc
*.egg-info
tests/logs/*.log
build
dist

<<<<<<< HEAD
/build
/dist

# local IDE files
venv
.idea/

# test directories
docker_test_*
target
tests/logs
=======
# local IDE files
venv
.idea/
>>>>>>> 74828d37
<|MERGE_RESOLUTION|>--- conflicted
+++ resolved
@@ -7,7 +7,6 @@
 build
 dist
 
-<<<<<<< HEAD
 /build
 /dist
 
@@ -19,8 +18,3 @@
 docker_test_*
 target
 tests/logs
-=======
-# local IDE files
-venv
-.idea/
->>>>>>> 74828d37
