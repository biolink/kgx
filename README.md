--- conflicted
+++ resolved
@@ -63,15 +63,10 @@
 
 > **Note:** the installation of KGX requires Python 3.7+
 
-<<<<<<< HEAD
 You should first confirm what version of Python 
 you have running and upgrade to v3.7 as necessary, following best practices of your operating system. 
 It is also assumed that the common development tools are installed including git, pip, and all necessary
 development libraries for your operating system.
-=======
-You should first confirm what version of Python you have running and upgrade to v3.7 as necessary, following best practices of your operating system. 
-It is also assumed that the common development tools are installed including git, pip, and all necessary development libraries for your operating system.
->>>>>>> 51224efe
 
 
 ### Getting the repository
@@ -107,17 +102,6 @@
 source venv/bin/activate
 ```
 
-<<<<<<< HEAD
-=======
-
-Alternately, you can also use **conda env** to manage packages and the development environment:
-
-```bash
-conda create -n translator-modules python=3.7
-conda activate translator-modules
-```
-
->>>>>>> 51224efe
 
 ### Installing Python Dependencies 
 
@@ -145,7 +129,6 @@
 After installation of the `wheel` package, install KGX:
 
 ```bash
-<<<<<<< HEAD
 pip3 install -r requirements.txt
 ```
 
@@ -156,18 +139,8 @@
 ```
 
 To test installation was successful, run the following:
-=======
-python3 setup.py install
-```
-
-To ensure that the installation is successful, try the following command:
->>>>>>> 51224efe
 ```bash
 kgx --help
 ```
 
-<<<<<<< HEAD
 which invokes the KGX CLI tool.
-=======
-
->>>>>>> 51224efe
