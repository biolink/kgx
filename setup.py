from setuptools import setup, find_packages

NAME = 'kgx'
DESCRIPTION = 'A Python library and set of command line utilities for exchanging Knowledge Graphs (KGs) that conform to or are aligned to the Biolink Model.'
URL = 'https://github.com/NCATS-Tangerine/kgx'
<<<<<<< HEAD
AUTHOR = 'Deepak Unni, Sierra Moxon'
EMAIL = 'deepak.unni3@gmail.com, smoxon@lbl.gov'
=======
AUTHOR = 'Deepak Unni, Sierra Moxon, Richard Bruskiewich'
EMAIL = 'deepak.unni3@gmail.com, smoxon@lbl.gov, richard.bruskiewich@delphinai.com'
>>>>>>> 55c1d7b7
REQUIRES_PYTHON = '>=3.7.0'
VERSION = '1.4.0'
LICENSE = 'BSD'

with open("requirements.txt", "r") as FH:
    REQUIREMENTS = FH.readlines()

EXTRAS = {}

setup(
    name=NAME,
    author=AUTHOR,
    version=VERSION,
    author_email=EMAIL,
    python_requires=REQUIRES_PYTHON,
    url=URL,
    description=DESCRIPTION,
    long_description=open('README.md').read(),
    long_description_content_type='text/markdown',
    license=LICENSE,
    packages=find_packages(exclude=["*.tests", "*.tests.*", "tests.*", "tests"]),
    package_data={'kgx': ["config.yml"]},
    keywords='knowledge-graph Neo4j RDF NCATS NCATS-Translator Biolink-Model',
    classifiers=[
        'Intended Audience :: Science/Research',
        'Topic :: Scientific/Engineering :: Bio-Informatics',
        'License :: OSI Approved :: BSD License',
        'Programming Language :: Python :: 3'
    ],
    install_requires=[r for r in REQUIREMENTS if not r.startswith("#")],
    extras_require=EXTRAS,
    include_package_data=True,
    entry_points={
        'console_scripts': ['kgx=kgx.cli:cli']
    }
)<|MERGE_RESOLUTION|>--- conflicted
+++ resolved
@@ -3,13 +3,8 @@
 NAME = 'kgx'
 DESCRIPTION = 'A Python library and set of command line utilities for exchanging Knowledge Graphs (KGs) that conform to or are aligned to the Biolink Model.'
 URL = 'https://github.com/NCATS-Tangerine/kgx'
-<<<<<<< HEAD
-AUTHOR = 'Deepak Unni, Sierra Moxon'
-EMAIL = 'deepak.unni3@gmail.com, smoxon@lbl.gov'
-=======
 AUTHOR = 'Deepak Unni, Sierra Moxon, Richard Bruskiewich'
 EMAIL = 'deepak.unni3@gmail.com, smoxon@lbl.gov, richard.bruskiewich@delphinai.com'
->>>>>>> 55c1d7b7
 REQUIRES_PYTHON = '>=3.7.0'
 VERSION = '1.4.0'
 LICENSE = 'BSD'
