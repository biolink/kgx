--- conflicted
+++ resolved
@@ -6,11 +6,7 @@
 AUTHOR = 'Deepak Unni'
 EMAIL = 'deepak.unni3@gmail.com'
 REQUIRES_PYTHON = '>=3.7.0'
-<<<<<<< HEAD
-VERSION = '0.5.0'
-=======
 VERSION = '1.0.0-alpha'
->>>>>>> f8777343
 LICENSE = 'BSD'
 
 with open("requirements.txt", "r") as FH:
